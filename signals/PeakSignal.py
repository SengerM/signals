--- conflicted
+++ resolved
@@ -284,8 +284,22 @@
 		if not 0 < threshold < 100:
 			raise ValueError(f'`threshold` must be within 0 and 100, received {threshold}.')
 		return self.find_time_at_falling_edge(threshold) - self.find_time_at_rising_edge(threshold)
-
-<<<<<<< HEAD
+	
+	def get_peak_integral_fraction_time(self, fraction) -> float:
+		""" Get fraction of signal collected after a certain time
+		Added by A. Ilg and S. Burkhalter
+		"""
+		peak_points = (self.time >= self.find_time_at_rising_edge(self.noise/self.amplitude*100)) & (self.time <= self.find_time_at_falling_edge(self.noise/self.amplitude*100))
+		times = self.time[peak_points]
+		integrals = np.cumsum((self.samples[peak_points][:-1] - self.baseline) * np.diff(times))
+		full_integral = integrals[-1]
+		target_integral = fraction * full_integral
+		
+		# Find start and end times for target integral
+		start_index = np.argmin(np.abs(integrals - target_integral))
+		fraction_time = self.time[start_index]
+		return fraction_time
+
 class PeakSignal(PositivePeakSignal):
 	"""Class to handle peaked signals, both positive and negative."""
 	def __init__(self, time, samples, peak_polarity:str='positive'):
@@ -335,22 +349,6 @@
 	@property
 	def integral_from_baseline(self) -> float:
 		return self._integral_from_baseline_positive_peak * self._peak_sign
-=======
-	def get_peak_integral_fraction_time(self, fraction) -> float:
-		""" Get fraction of signal collected after a certain time
-		Added by A. Ilg and S. Burkhalter
-		"""
-		peak_points = (self.time >= self.find_time_at_rising_edge(self.noise/self.amplitude*100)) & (self.time <= self.find_time_at_falling_edge(self.noise/self.amplitude*100))
-		times = self.time[peak_points]
-		integrals = np.cumsum((self.samples[peak_points][:-1] - self.baseline) * np.diff(times))
-		full_integral = integrals[-1]
-		target_integral = fraction * full_integral
-		
-		# Find start and end times for target integral
-		start_index = np.argmin(np.abs(integrals - target_integral))
-		fraction_time = self.time[start_index]
-		return fraction_time
->>>>>>> 6dc95f83
 
 def draw_in_plotly(signal, fig=None, baseline=True, noise=True, amplitude=True, rise_time=True, time_over_noise=True, peak_integral=True, peak_start_time=True):
 	"""Plot the signal along with the different quantities. `fig` is a 
